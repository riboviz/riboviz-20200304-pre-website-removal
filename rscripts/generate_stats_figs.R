# generate_stats_figs.R
# currently (22 December 2019) undergoing refactoring by EW
# TODO:
# - tidy gene_sp_read_length to GetGeneReadLength DONE
# - replace gff IRanges call with gff_df tidy DONE
# - tidy get_cod_pos
# - functionalize gene_poslen_counts, wrapper functions
# - tidy do_pos_sp_nt_freq
# - functionalize gene_read_frames
# - replace GetCodonPositionReads call by GetGeneCodonPosReads1dsnap
# - functionalize pos_sp_rpf_norm_reads wrapper
# - tidy GetMRNACoverage wrapper
# - functionalize pos_sp_mrna_norm_coverage
# - functionalize GetTPMs into *_tpms.tsv
# - refactor Codon-specific ribosome densities 
# - replace write.table with write_tsv
# - replace Reduce, lapply, sapply by purrr functions?? Maybe using nested data frames
# - duplicate generate_stats_figs.R as .Rmd file
#

# @Flic_Anderson this line commented out as not required while get_Rscript_filename() removed
# suppressMessages(library(getopt))

# Determine location of provenance.R relative to current file
rscripts_dir <- "rscripts" # @Flic_Anderson temporary fix

#rscripts_dir <- file.path(dirname(getopt::get_Rscript_filename()))
source(paste0(rscripts_dir, "/provenance.R"))
source(paste0(rscripts_dir, "/read_count_functions.R"))

# define input options for optparse package
option_list <- list(
  make_option("--output-dir",
    type = "character", default = "./",
    help = "Output directory"
  ),
  make_option("--orf-fasta-file",
    type = "character", default = FALSE,
    help = "FASTA file with nt seq"
  ),
  make_option("--orf-gff-file",
    type = "character", default = NA,
    help = "riboviz generated GFF2/GFF3 annotation file"
  ),
  make_option("--num-processes",
    type = "integer", default = 1,
    help = "Number of cores for parallelization"
  ),
  make_option("--min-read-length",
    type = "integer", default = 10,
    help = "Minimum read length in H5 output"
  ),
  make_option("--max-read-length",
    type = "integer", default = 50,
    help = "Maximum read length in H5 output"
  ),
  make_option("--buffer",
    type = "integer", default = 250,
    help = "Length of flanking region around the CDS"
  ),
  make_option("--primary-id",
    type = "character", default = "gene_id",
    help = "Primary gene IDs to access the data (YAL001C, YAL003W, etc.)"
  ),
  make_option("--dataset",
    type = "character", default = "vignette",
    help = "Name of the dataset"
  ),
  make_option("--rpf",
    type = "logical", default = TRUE,
    help = "Is the dataset an RPF or mRNA dataset?"
  ),
  make_option("--features-file",
    type = "character", default = NA,
    help = "features file, columns are gene features and rows are genes"
  ),
  make_option("--do-pos-sp-nt-freq",
    type = "logical", default = TRUE,
    help = "do calculate the position-specific nucleotide frequency"
  ),
  make_option("--t-rna-file",
    type = "character", default = NA,
    help = "tRNA estimates in .tsv file"
  ),
  make_option("--codon-positions-file",
    type = "character", default = NA,
    help = "Codon positions in each gene in .Rdata file"
  ),
  make_option("--count-threshold",
    type = "integer", default = 64,
    help = "threshold for count of reads per gene to be included in plot"
  ),
  make_option("--length_threshold",
    type = "integer", default = 500,
    help = "threshold for length of genes to be included in metagene plots"
  ),
  make_option("--output-prefix",
    type = "character", default = "",
    help = "Prefix for output files"
  ),
  make_option("--hd-file",
    type = "character", default = "output.h5",
    help = "Location of H5 output file"
  ),
  make_option("--nnt-buffer",
    type = "integer", default = 25,
    help = "n nucleotides of UTR buffer to include in metagene plots"
  ),
  make_option("--nnt-gene",
    type = "integer", default = 50,
    help = "n nucleotides of gene to include in metagene plots"
  ),
  make_option("--asite-disp-length-file",
    type = "character", default = NA,
    help = "asite displacement file
    table with one displacement per read length"
  )
)

<<<<<<< HEAD
#####
# @Flic_Anderson line below commented out as temporary fix for: 
 # fails on interactive running due to "NA" from get_Rscript_filename()
#print(get_version(get_Rscript_filename()))

=======
print_provenance(get_Rscript_filename())
>>>>>>> ce57fc9f
# read in commandline arguments
opt <- optparse::parse_args(OptionParser(option_list = option_list),
                            convert_hyphens_to_underscores=TRUE)

# attach opt list to be able to refer to variables in the list by names alone
 # ie `height` rather than `women$height`
attach(opt)

print("generate_stats_figs.R running with parameters:")
opt

# prepare files, opens hdf5 file connection
hdf5file <- rhdf5::H5Fopen(hd_file) # filehandle for the h5 file

# list of gene names taken from h5 file
gene_names <- rhdf5::h5ls(hdf5file, recursive = 1)$name

# read in coding sequences
coding_seqs <- readDNAStringSet(orf_fasta_file)

# range of read lengths between parameters set in config file
read_range <- min_read_length:max_read_length

# read in positions of all exons/genes in GFF format and convert to tibble data frame 
gff_df <- readGFFAsDf(orf_gff_file)

#####

# set ggplot2 theme for plots drawn after this; use dark on light theme
ggplot2::theme_set(theme_bw())

#####


# check for 3nt periodicity
print("Starting: Check for 3nt periodicity globally")

# NOTE: Do not use mclapply when accessing H5 data

# get gene and position specific total counts for all read lengths
gene_poslen_counts_5start_df <-
  lapply(gene_names,
  function(gene) 
    GetGeneDatamatrix5start(gene,
    dataset,
    hdf5file,
    posn_5start = GetCDS5start(gene, gff_df),
    n_buffer = nnt_buffer,
    nnt_gene = nnt_gene)
  ) %>%
  Reduce("+", .) %>% # sums the list of data matrices
  TidyDatamatrix(startpos = -nnt_buffer + 1, startlen = min_read_length) 

# ribogrid_5start
gene_poslen_counts_5start_df %>%
  plot_ribogrid() %>%
  ggsave(
    filename = file.path(output_dir, paste0(output_prefix, "startcodon_ribogrid.pdf")),
    width = 6, height = 3
  )

gene_poslen_counts_5start_df %>%
  barplot_ribogrid() %>%
  ggsave(
    filename = file.path(output_dir, paste0(output_prefix, "startcodon_ribogridbar.pdf")),
    width = 6, height = 5
  )

gene_poslen_counts_3end_df <-
  lapply(gene_names,
  function(gene)
  GetGeneDatamatrix3end(
    gene,
    dataset,
    hdf5file,
    posn_3end = GetCDS3end(gene, gff_df),
    n_buffer = nnt_buffer,
    nnt_gene = nnt_gene
  )) %>%
  Reduce("+", .) %>% # sums the list of data matrices
  TidyDatamatrix(startpos = -nnt_gene + 1, startlen = min_read_length)

# summarize by adding different read lengths
gene_pos_counts_5start <- gene_poslen_counts_5start_df %>%
  group_by(Pos) %>%
  summarize(Counts = sum(Counts))

gene_pos_counts_3end <- gene_poslen_counts_3end_df  %>%
  group_by(Pos) %>%
  summarize(Counts = sum(Counts))

gene_pos_counts_bothends <- bind_rows(
  gene_pos_counts_5start %>% mutate(End = "5'"),
  gene_pos_counts_3end %>% mutate(End = "3'")
) %>%
  mutate(End = factor(End, levels = c("5'", "3'")))

# Plot
nt_period_plot <- ggplot(
  gene_pos_counts_bothends,
  aes(x = Pos, y = Counts)) +
  geom_line() +
  facet_wrap(~End, scales = "free") +
  labs(x = "Nucleotide Position", y = "Read counts")

# Save plot and file
ggsave(
  nt_period_plot, 
  filename = file.path(output_dir, paste0(output_prefix, "3nt_periodicity.pdf"))
)

tsv_file_path <- file.path(output_dir, paste0(output_prefix, "3nt_periodicity.tsv"))
<<<<<<< HEAD
write_metadata_header(get_Rscript_filename(), tsv_file_path) # @Flic_Anderson FIX get_Rscript_filename()
=======
write_provenance_header(get_Rscript_filename(), tsv_file_path)
>>>>>>> ce57fc9f
write.table(
  gene_pos_counts_bothends,
  file = tsv_file_path,
  append = T,
  sep = "\t",
  row = F,
  col = T,
  quote = F)
print("Completed: Check for 3nt periodicity globally")

#####
## distribution of lengths of all mapped reads
print("Starting: Distribution of lengths of all mapped reads")

# read length-specific read counts stored as attributes of 'reads' in H5 file
gene_sp_read_length <- lapply(gene_names, function(gene) {
  GetGeneReadLength(gene,dataset,hdf5file)
})

# sum reads of each length across all genes
read_length_data <- data.frame(
  Length = read_range,
  Counts = gene_sp_read_length %>% 
    Reduce("+", .)
)

# plot read lengths with counts
read_len_plot <- ggplot(read_length_data, aes(x = Length, y = Counts)) +
  geom_bar(stat = "identity")

# save read lengths plot and file
ggsave(read_len_plot, filename = file.path(output_dir, paste0(output_prefix, "read_lengths.pdf")))
tsv_file_path <- file.path(output_dir, paste0(output_prefix, "read_lengths.tsv"))
write_provenance_header(get_Rscript_filename(), tsv_file_path)
write.table(
  read_length_data,
  file = tsv_file_path,
  append = T,
  sep = "\t",
  row = F,
  col = T,
  quote = F
)

print("Completed: Distribution of lengths of all mapped reads")

#####
## biases in nucleotide composition along mapped read lengths

print("Starting: Biases in nucleotide composition along mapped read lengths")

if (do_pos_sp_nt_freq) {
  # This is in a conditional loop because it fails for some inputs
  # and has not been debugged. Needs to be rewritten in tidyverse
  all_out <- c()
  for (lid in seq_len(length(read_range))) {
    out <- lapply(gene_names, function(x) {
      # For each read length convert reads to IRanges
      GetNTReadPosition(gene = as.character(x), 
                        dataset = dataset,
                        hdf5file = hdf5file, 
                        lid = lid, min_read_length = min_read_length)
    })
    names(out) <- gene_names

    # Get position-specific nucleotide counts for reads in each frame
    fr0 <- mclapply(gene_names, function(gene) {
      cons_mat(gene = gene, pos_IR = out[[gene]], cframe = 0, lid = lid)
    }, mc.cores = num_processes)
    allfr0 <- do.call(rbind, fr0)
    fr1 <- mclapply(gene_names, function(gene) {
      cons_mat(gene = gene, pos_IR = out[[gene]], cframe = 1, lid = lid)
    }, mc.cores = num_processes)
    allfr1 <- do.call(rbind, fr1)
    fr2 <- mclapply(gene_names, function(gene) {
      cons_mat(gene = gene, pos_IR = out[[gene]], cframe = 2, lid = lid)
    }, mc.cores = num_processes)
    allfr2 <- do.call(rbind, fr2)

    # Get position-specific freq for all nts
    cnt_fr0 <- signif(comb_freq(allfr0), 3)
    cnt_fr1 <- signif(comb_freq(allfr1), 3)
    cnt_fr2 <- signif(comb_freq(allfr2), 3)

    output <- data.frame(rbind(cnt_fr0, cnt_fr1, cnt_fr2))
    all_out <- rbind(all_out, output)
  }

  # Prepare variables for output file
  Length <- unlist(lapply(read_range, function(x) {
    rep(x, x * 3)
  }))
  Position <- unlist(lapply(read_range, function(x) {
    rep(1:x, 3)
  }))
  Frame <- unlist(lapply(read_range, function(x) {
    rep(0:2, each = x)
  }))

  all_out <- cbind(Length, Position, Frame, all_out)
  all_out[is.na(all_out)] <- 0

  # save file
  tsv_file_path <- file.path(output_dir, paste0(output_prefix, "pos_sp_nt_freq.tsv"))
  write_provenance_header(get_Rscript_filename(), tsv_file_path)
  write.table(all_out, file = tsv_file_path, append = T, sep = "\t", row = F, col = T, quote = F)

  print("Completed nucleotide composition bias table")
}

## calculate read frame for every annotated ORF

if (!is.na(asite_disp_length_file)) {
  print("Starting: Check for 3nt periodicity (frame) by Gene")
  asite_disp_length <- readr::read_tsv(asite_disp_length_file,
    comment = "#"
  )
  # TODO: wrap in function
  gene_read_frames <- gff_df %>%
    dplyr::filter(type == "CDS") %>%
    dplyr::select(gene = seqnames, left = start, right = end) %>%
    purrr::pmap_dfr(GetGeneReadFrame,
      hdf5file = hdf5file,
      dataset = dataset,
      min_read_length = min_read_length,
      asite_disp_length = asite_disp_length
    )
  tsv_file_path <- file.path(output_dir, paste0(output_prefix, "3ntframe_bygene.tsv"))
  write_provenance_header(get_Rscript_filename(), tsv_file_path)
  write.table(
    gene_read_frames,
    file = tsv_file_path,
    append = T,
    sep = "\t",
    row = F,
    col = T,
    quote = F
  )

  gene_read_frame_plot <- gene_read_frames %>%
    filter(Ct_fr0 + Ct_fr1 + Ct_fr2 > count_threshold) %>%
    BoxplotReadFrameProportion()

  # save read lengths plot and file
  ggsave(gene_read_frame_plot,
    filename = file.path(output_dir, paste0(output_prefix, "3ntframe_propbygene.pdf")),
    width = 3, height = 3
  )

  print("Completed: Check for 3nt periodicity (frame) by Gene")
}

#####
## position specific distribution of reads

print("Starting: Position specific distribution of reads")

# For RPF datasets, generate codon-based position-specific reads
if (rpf & !is.na(asite_disp_length_file)) {
  # Get codon-based position-specific reads for each gene, in a tibble
  reads_per_codon_etc <- tibble(gene=gene_names) %>%
	mutate(CountPerCodon = map(gene, ~GetGeneCodonPosReads1dsnap(
		.,
		dataset,
		hdf5file,
		left = GetCDS5start(., gff_df),
		right = GetCDS3end(., gff_df),
		min_read_length = min_read_length,
		asite_disp_length = asite_disp_length,
		) ),
		NormCtperCodon = map(CountPerCodon, ~NormByMean(.) ),
		SumAsiteCt = map(CountPerCodon,~sum(.)) %>% unlist,
		LengthCodons = map(CountPerCodon,~length(.)) %>% unlist
	)
  
  # metagene mean normalized read counts for 5' end positions 1 to length_threshold
  pos_sp_rpf_norm_reads_5end <- 
    reads_per_codon_etc %>%
    # select genes over count_threshold and length_threshold
    filter(SumAsiteCt > count_threshold, LengthCodons > length_threshold) %>%
    # Extract from codon positions 1 to length_threshold
    transmute(NormCtperCodon5end = 
                map(CountPerCodon,
                    ~extract(.,seq_len(length_threshold)))) %>%
    # remove NormCts as vector and (3 lines later) make these rows of a matrix
    pull(NormCtperCodon5end) %>%
    unlist %>% 
    matrix(byrow=T,ncol=length_threshold) %>%
    # calculate column means and standard deviations in tidy data frame
    {tibble(Position = seq_len(length_threshold),
            Mean = colMeans(.) %>% as.numeric,
            SD   = apply(.,2,sd),
            End  = "5'")}
  
  # metagene mean normalized read counts for 3' end stop-length_threshold to stop
  pos_sp_rpf_norm_reads_3end <- 
    reads_per_codon_etc %>%
        # select genes over count_threshold and length_threshold
    filter(SumAsiteCt > count_threshold, LengthCodons > length_threshold) %>%
    # Extract from last length_threshold codon positions
    transmute(NormCtperCodon3end = 
              map2(CountPerCodon,LengthCodons,
                   ~extract(.x, .y + 1 - seq_len(length_threshold)))) %>%              
    # remove NormCts as vector and (3 lines later) make these rows of a matrix
    pull(NormCtperCodon3end) %>%
    unlist %>% 
    matrix(byrow=T,ncol=length_threshold)  %>% 
    # calculate column means and standard deviations in tidy data frame
    {tibble(Position = seq_len(length_threshold),
            Mean = colMeans(.),
            SD   = apply(.,2,sd),
            End  = "3'")}
  
  pos_sp_rpf_norm_reads <- bind_rows(pos_sp_rpf_norm_reads_5end,
                                     pos_sp_rpf_norm_reads_3end)
  
  # Plot
  pos_sp_rpf_norm_reads_plot <- ggplot(
    pos_sp_rpf_norm_reads,
    aes(Position, Mean, col = End)
  ) +
    geom_line() +
    facet_grid(~End, scales = "free") +
    guides(col = FALSE)

  # Save plot and file
  ggsave(pos_sp_rpf_norm_reads_plot, filename = file.path(output_dir, paste0(output_prefix, "pos_sp_rpf_norm_reads.pdf")))
  tsv_file_path <- file.path(output_dir, paste0(output_prefix, "pos_sp_rpf_norm_reads.tsv"))
  write_provenance_header(get_Rscript_filename(), tsv_file_path)
  write.table(
    pos_sp_rpf_norm_reads %>%
      mutate_if(is.numeric, signif, digits=4),
    file = tsv_file_path,
    append = T,
    sep = "\t",
    row = F,
    col = T,
    quote = F
  )
}

# for mRNA datasets, generate nt-based position-specific reads
if (!rpf) {
  # TODO: rewrite along the lines of rpf above
  warning("Warning: nt-based position-specific reads for non-RPF datasets not tested")
  # create empty matrix to store position-specific read counts
  out5p <- matrix(NA, nrow = length(gene_names), ncol = 1500) # 5'
  out3p <- matrix(NA, nrow = length(gene_names), ncol = 1500) # 3'
  
  # TODO
  out <- lapply(gene_names, function(gene) {
    GetMRNACoverage(
      gene,
      dataset,
      left = (buffer - 49),
      right = (buffer - 3),
      min_read_length = min_read_length,
      read_range,
      buffer
      )
  })
  names(out) <- gene_names

  cc <- 1
  for (gene in gene_names) {
    tmp <- out[[gene]]
    # only consider genes with at least 1 mapped read along its CDS
    if (sum(tmp) > 0) {
      tmp <- tmp / mean(tmp)
      if (length(tmp) > 1500) {
        out5p[cc, ] <- tmp[1:1500]
        out3p[cc, ] <- rev(tmp)[1:1500]
      } else {
        out5p[cc, 1:length(tmp)] <- tmp
        out3p[cc, 1:length(tmp)] <- rev(tmp)
      }
    }
    cc <- cc + 1
  }

  # estimate position-specific mean and std error of mapped read counts
  m5p <- signif(apply(out5p, 2, mean, na.rm = T), 4)
  m3p <- signif(apply(out3p, 2, mean, na.rm = T), 4)
  s5p <- signif(apply(out5p, 2, function(x) {
    sd(x, na.rm = T) / sqrt(sum(!is.na(x)))
  }), 4)
  s3p <- signif(apply(out3p, 2, function(x) {
    sd(x, na.rm = T) / sqrt(sum(!is.na(x)))
  }), 4)

  # normalize reads to last 150 nts of the 1500-nt window.
  # this allows easy comparison between datasets
  s5p <- s5p / mean(m5p[1350:1500])
  s3p <- s3p / mean(m3p[1350:1500])
  m5p <- m5p / mean(m5p[1350:1500])
  m3p <- m3p / mean(m3p[1350:1500])

  # create a dataframe to store the output for plots/analyses
  pos_sp_mrna_norm_coverage <- data.frame(
    Position = c(1:1500, 0:-1499),
    Mean = c(m5p, m3p),
    SD = c(s5p, s3p),
    End = factor(rep(c("5'", "3'"), each = 1500), levels = c("5'", "3'"))
  )

  # plot
  pos_sp_mrna_norm_coverage_plot <- ggplot(pos_sp_mrna_norm_coverage, aes(Position, Mean, col = End)) +
    geom_line() +
    facet_grid(~End, scales = "free") +
    guides(col = FALSE)

  # Save plot and file
  ggsave(pos_sp_mrna_norm_coverage_plot, filename = file.path(output_dir, paste0(output_prefix, "pos_sp_mrna_norm_coverage.pdf")))
  tsv_file_path <- file.path(output_dir, paste0(output_prefix, "pos_sp_mrns_norm_coverage.tsv"))
  write_provenance_header(get_Rscript_filename(), tsv_file_path)
  write.table(
    pos_sp_mrna_norm_coverage,
    file = tsv_file_path,
    append = T,
    sep = "\t",
    row = F,
    col = T,
    quote = F
  )
}

print("Completed: Position specific distribution of reads")

## Calculate TPMs of genes

print("Starting: Calculate TPMs of genes")

# calculate transcripts per million (TPM)
# TODO: make this a single function
gene_sp_reads <- sapply(gene_names, GetGeneReadsTotal, dataset, hdf5file)
reads_per_b <- sapply(gene_names, GetGeneReadDensity, dataset, hdf5file)

tpms <- data.frame(
  ORF = gene_names,
  readcount = gene_sp_reads,
  rpb = reads_per_b,
  tpm = reads_per_b * 1e6 / sum(reads_per_b)
)

# write out to *_tpms.tsv
tsv_file_path <- file.path(output_dir, paste0(output_prefix, "tpms.tsv"))
write_provenance_header(get_Rscript_filename(), tsv_file_path)
write.table(
  tpms,
  file = tsv_file_path,
  append = T,
  sep = "\t",
  row = F,
  col = T,
  quote = F
)


## Correlations between TPMs of genes with their sequence-based features

# Correlate TPMs of genes with sequence-based features, skip if missing features_file
if (!is.na(features_file)) {
  print("Starting: Correlations between TPMs of genes with their sequence-based features")

  features <- read.table(features_file, h = T)

  # Prepare data for plot
  # Consider only genes with at least count_threshold mapped reads
  features_plot_data <- merge(features, tpms, by = "ORF") %>%
    filter(readcount >= count_threshold, !is.na(ORF)) %>%
    select(-readcount, -rpb) %>%
    gather(Feature, Value, -ORF, -tpm)

  features_plot <- ggplot(features_plot_data, aes(x = tpm, y = Value)) +
    geom_point(alpha = 0.3) +
    facet_wrap(~Feature, scales = "free") +
    scale_x_log10() +
    geom_smooth(method = "lm") +
    xlab("TPM (transcripts per million)")

  # Save plot and file
  ggsave(features_plot, filename = file.path(output_dir, paste0(output_prefix, "features.pdf")))

  print("Completed: Correlations between TPMs of genes with their sequence-based features")
} else {
  print("Skipped: Correlations between TPMs of genes with their sequence-based features - features_file.tsv not provided")
}

## Codon-specific ribosome densities for correlations with tRNAs

# Codon-specific ribosome density for tRNA correlation; skip if missing t_rna_file & codon_positions_file
if (!is.na(t_rna_file) & !is.na(codon_positions_file)) {
  print("Starting: Codon-specific ribosome densities for correlations with tRNAs")
  browser()
  # Only for RPF datasets
  if (rpf) {
    # TODO: This section needs attention. Can be refactored analogously to reads_per_codon_etc
    # Needs separate calculation of per-codon normalized reads
    # WAITING: we want new format of codon_pos from @john-s-f before editing this chunk
    t_rna_df <- read.table(t_rna_file, h = T) # Read in yeast tRNA estimates
    load(codon_positions_file) # Position of codons in each gene (numbering ignores first 200 codons)
    # Reads in an object named "codon_pos"
    out <- lapply(gene_names, function(gene) {
      # From "Position specific distribution of reads" plot
      GetCodonPositionReads(gene, dataset, hdf5file, 
                            left = (buffer - 15), right = (buffer + 11), 
                            min_read_length = min_read_length)
    }) # Get codon-based position-specific reads for each gene
    names(out) <- gene_names

    gene_len <- sapply(out, length) # Calculate gene length in codons
    out <- out[gene_len > 201] # Ignore genes with <=200 sense codons

    trim_out <- lapply(out, function(x) {
      x[201:(length(x) - 1)]
    }) # Trim first 200 codons and stop codon from each gene
    read_counts_trim <- sapply(trim_out, sum) # Calculate read counts in trimmed genes
    trim_out <- trim_out[read_counts_trim >= count_threshold] # Ignore genes with fewer than count_threshold mapped reads

    norm_out <- lapply(trim_out, function(x) {
      x / mean(x)
    }) # Normalize reads in each gene by their mean
    
    
    # TODO: figure this out
    # Calculate codon-specific mean ribosome-densities at A/P/E sites of the mapped reads
    a_mn <- sapply(names(codon_pos), function(codon) {
      mean(unlist(apply(codon_pos[[codon]], 1, function(a) {
        pos <- as.numeric(a[2])
        norm_out[[a[1]]][pos]
      })), na.rm = T)
    })
    p_mn <- sapply(names(codon_pos), function(codon) {
      mean(unlist(apply(codon_pos[[codon]], 1, function(a) {
        pos <- as.numeric(a[2]) + 1
        norm_out[[a[1]]][pos]
      })), na.rm = T)
    })
    e_mn <- sapply(names(codon_pos), function(codon) {
      mean(unlist(apply(codon_pos[[codon]], 1, function(a) {
        pos <- as.numeric(a[2]) + 2
        norm_out[[a[1]]][pos]
      })), na.rm = T)
    })

    # Sort the values
    A <- a_mn[order(names(codon_pos))]
    P <- p_mn[order(names(codon_pos))]
    E <- e_mn[order(names(codon_pos))]
    
    # TODO: this is a misnomer. Can calculate A/P/E-site norm density without t_rna_df.
    # Should replace t_rna_df with an argument "codon_features_file"
    # then plot against features in that, analogosly to (gene) to "features_file" above
    cod_dens_tRNA <- cbind(t_rna_df, A, P, E)

    # Prepare data for plot
    cod_dens_tRNA_wide <- cod_dens_tRNA %>%
      gather(tRNA_type, tRNA_value, 3:6) %>%
      gather(Site, Ribodens, 3:5)

    cod_dens_tRNA_plot <- ggplot(cod_dens_tRNA_wide, aes(x = tRNA_value, y = Ribodens)) +
      geom_point(alpha = 0.3) +
      facet_grid(Site ~ tRNA_type, scales = "free_x") +
      geom_smooth(method = "lm") +
      theme(axis.text.x = element_text(angle = 45, hjust = 1))

    # Save plot and file
    ggsave(cod_dens_tRNA_plot, filename = file.path(output_dir, paste0(output_prefix, "codon_ribodens.pdf")))
    tsv_file_path <- file.path(output_dir, paste0(output_prefix, "codon_ribodens.tsv"))
    write_provenance_header(get_Rscript_filename(), tsv_file_path)
    write.table(
      cod_dens_tRNA,
      file = tsv_file_path,
      append = T,
      sep = "\t",
      row = F,
      col = T,
      quote = F
    )
  }

  print("Completed: Codon-specific ribosome densities for correlations with tRNAs")
} else {
  print("Skipped: Codon-specific ribosome densities for correlations with tRNAs - t-rna-file and/or codon-positions-file not provided")
}<|MERGE_RESOLUTION|>--- conflicted
+++ resolved
@@ -117,15 +117,7 @@
   )
 )
 
-<<<<<<< HEAD
-#####
-# @Flic_Anderson line below commented out as temporary fix for: 
- # fails on interactive running due to "NA" from get_Rscript_filename()
-#print(get_version(get_Rscript_filename()))
-
-=======
 print_provenance(get_Rscript_filename())
->>>>>>> ce57fc9f
 # read in commandline arguments
 opt <- optparse::parse_args(OptionParser(option_list = option_list),
                             convert_hyphens_to_underscores=TRUE)
@@ -238,11 +230,9 @@
 )
 
 tsv_file_path <- file.path(output_dir, paste0(output_prefix, "3nt_periodicity.tsv"))
-<<<<<<< HEAD
-write_metadata_header(get_Rscript_filename(), tsv_file_path) # @Flic_Anderson FIX get_Rscript_filename()
-=======
+
 write_provenance_header(get_Rscript_filename(), tsv_file_path)
->>>>>>> ce57fc9f
+
 write.table(
   gene_pos_counts_bothends,
   file = tsv_file_path,
