--- conflicted
+++ resolved
@@ -103,16 +103,11 @@
     :param dry_run: Do not submit command to shell - use with cmd_file
     to log commands that would be run
     :type dry_run: bool
-<<<<<<< HEAD
     :param cmd_to_log: Commnand to log, provided for cases where
     command-line arguments may have quotes and the command submitted
     via Python may differ subtly from that which would be used if
     running via bash directly
     :type cmd_to_log: list(str or unicode)
-    :raise OSError: if the command being run cannot be found
-    (Python 2)
-=======
->>>>>>> 3bf348a9
     :raise FileNotFoundError: if the command being run cannot be found
     :raise AssertionError: if the command returns a non-zero exit code
     """
