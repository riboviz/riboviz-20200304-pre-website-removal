--- conflicted
+++ resolved
@@ -360,14 +360,9 @@
            "--rpf=" + str(config["rpf"]),
            "--dir_out=" + out_dir,
            "--do_pos_sp_nt_freq=" + str(config["do_pos_sp_nt_freq"])]
-<<<<<<< HEAD
-    for flag in ["t_rna", "codon_pos", "features_file", "orf_gff_file"]:
+    for flag in ["t_rna", "codon_pos", "features_file", "orf_gff_file", "count_threshold"]:
         if flag in config and config[flag] is not None:
-            cmd.append("--" + flag + "=" + config[flag])
-=======
-    if "count_threshold" in config and config["count_threshold"] is not None:
-        cmd.append("--count_threshold=" + str(config["count_threshold"]))
->>>>>>> 0983b492
+            cmd.append("--" + flag + "=" + str(config[flag]))
     process_utils.run_logged_command(cmd, log_file, cmd_file, dry_run)
     LOGGER.info("Finished processing sample: %s", fastq)
 
