"""
riboviz.tools.prep_riboviz test suite to test adaptor trimming,
barcode and UMI extraction, demultpliexing and deduplication.

The test suite runs riboviz.tools.prep_riboviz using a copy of
"vignette/simdata_multiplex_config.yaml" and the simulated data in
"data/simdata/". It then validates the outputs of the adaptor
trimming, barcode and UMI extraction, demultiplexing and deduplication
steps against the expected outputs, also in "data/simdata/".

The simulated data in "data/simdata/" is expected to have been created
using riboviz.tools.create_fastq_simdata.
"""
import os
import pytest
import riboviz
import riboviz.test
from riboviz import demultiplex_fastq
from riboviz import fastq
from riboviz import params
from riboviz import utils
from riboviz import workflow
<<<<<<< HEAD
from riboviz import workflow_files_logger
=======
from riboviz import workflow_files
>>>>>>> e02235a8
from riboviz.tools import prep_riboviz
from riboviz.test.tools import configuration_module  # Test fixture
from riboviz.test.tools import run_prep_riboviz  # Test fixture
from riboviz.test.tools.test_prep_riboviz_simdata_umi import check_umi_groups
from riboviz.test.tools.test_prep_riboviz_simdata_umi import check_tpms_collated_tsv


TEST_CONFIG_FILE = riboviz.test.SIMDATA_MULTIPLEX_CONFIG
"""
YAML configuration used as a template configuration by these tests -
required by configuration test fixture
"""


@pytest.mark.usefixtures("run_prep_riboviz")
def test_adaptor_trimming(configuration_module):
    """
    Validate that adaptor trimming, performed by "cutadapt" produces
    the expected results.

    :param configuration_module: configuration and path to
    configuration file (pytest fixture)
    :type configuration_module: tuple(dict, str or unicode)
    """
    config, _ = configuration_module
    expected_output = os.path.join(
        riboviz.test.SIMDATA_DIR,
        fastq.FASTQ_FORMAT.format("multiplex_umi_barcode"))
    actual_output = os.path.join(
        config[params.TMP_DIR],
        workflow_files.ADAPTER_TRIM_FQ_FORMAT.format(
            "multiplex_umi_barcode_adaptor"))
    fastq.equal_fastq(expected_output, actual_output)


@pytest.mark.usefixtures("run_prep_riboviz")
def test_barcode_umi_extract(configuration_module):
    """
    Validate that barcode and UMI extraction, performed by "umi_tools
    extract" produces the expected results.

    :param configuration_module: configuration and path to
    configuration file (pytest fixture)
    :type configuration_module: tuple(dict, str or unicode)
    """
    config, _ = configuration_module
    expected_output = os.path.join(
        riboviz.test.SIMDATA_DIR,
        fastq.FASTQ_FORMAT.format("multiplex"))
    actual_output = os.path.join(
        config[params.TMP_DIR],
        workflow_files.UMI_EXTRACT_FQ_FORMAT.format(
            "multiplex_umi_barcode_adaptor"))
    fastq.equal_fastq(expected_output, actual_output)


@pytest.mark.usefixtures("run_prep_riboviz")
def test_deplex_num_reads(configuration_module):
    """
    Validate that "num_reads.tsv", produced by
    riboviz.demultiplex_fastq has the expected content.

    :param configuration_module: configuration and path to
    configuration file (pytest fixture)
    :type configuration_module: tuple(dict, str or unicode)
    """
    config, _ = configuration_module
    actual_dir = os.path.join(
        config[params.TMP_DIR],
        workflow_files.DEPLEX_DIR_FORMAT.format(
            "multiplex_umi_barcode_adaptor"))
    actual_output = os.path.join(actual_dir,
                                 demultiplex_fastq.NUM_READS_FILE)
    expected_output = os.path.join(
        riboviz.test.SIMDATA_DIR,
        "deplex",
        demultiplex_fastq.NUM_READS_FILE)
    utils.equal_tsv_files(expected_output, actual_output)


@pytest.mark.parametrize(
    "tag", ["Tag0", "Tag1", "Tag2", "Unassigned"])
@pytest.mark.usefixtures("run_prep_riboviz")
def test_deplex_reads(configuration_module, tag):
    """
    Validate that ".fastq", produced by
    riboviz.demultiplex_fastq have the expected content.

    :param configuration_module: configuration and path to
    configuration file (pytest fixture)
    :type configuration_module: tuple(dict, str or unicode)
    :param tag: FASTQ fie name tag
    :type tag: str or unicode
    """
    # Actual data has a .fq extension.
    actual_file_name = fastq.FQ_FORMAT.format(tag)
    # Simulated data has a .fastq extension.
    expected_file_name = fastq.FASTQ_FORMAT.format(tag)
    config, _ = configuration_module
    actual_dir = os.path.join(
        config[params.TMP_DIR],
        workflow_files.DEPLEX_DIR_FORMAT.format(
            "multiplex_umi_barcode_adaptor"))
    actual_output = os.path.join(actual_dir, actual_file_name)
    expected_output = os.path.join(
        riboviz.test.SIMDATA_DIR, "deplex", expected_file_name)
    fastq.equal_fastq(expected_output, actual_output)


@pytest.mark.parametrize("sample_id", ["Tag0", "Tag1", "Tag2"])
@pytest.mark.usefixtures("run_prep_riboviz")
def test_deplex_umi_groups(configuration_module, sample_id):
    """
    Validate the information on UMI groups post-"umi_tools extract",
    for each demultiplexed file, by parsing the ".tsv" file output by
    "umi_tools group".

    :param configuration_module: configuration and path to
    configuration file (pytest fixture)
    :type configuration_module: tuple(dict, str or unicode)
    :param sample_id: sample ID for demultiplexed reads
    :type sample_id: str or unicode
    """
    config, _ = configuration_module
    check_umi_groups(config, sample_id, 5)


@pytest.mark.parametrize("sample_id", ["Tag0", "Tag1", "Tag2"])
@pytest.mark.usefixtures("run_prep_riboviz")
def test_deplex_tpms_collated_tsv(configuration_module, sample_id):
    """
    Validate the "TPMs_collated.tsv" file produced by the workflow.

    :param configuration_module: configuration and path to
    configuration file (pytest fixture)
    :type configuration_module: tuple(dict, str or unicode)
    :param sample_id: sample ID for demultiplexed reads
    :type sample_id: str or unicode
    """
    config, _ = configuration_module
    check_tpms_collated_tsv(config, sample_id, 4)


@pytest.mark.usefixtures("run_prep_riboviz")
def test_workflow_files_tsv(configuration_module):
    """
    Validate the workflow files log file produced from running the
    workflow.

    :param configuration_module: configuration and path to
    configuration file (pytest fixture)
    :type configuration_module: tuple(dict, str or unicode)
    """
    config, _ = configuration_module
    workflow_files_log_file = os.path.join(
        config[params.OUTPUT_DIR],
        file_names.WORKFLOW_FILES_LOG_FILE)
    workflow_files_logger.validate_log_file(
        workflow_files_log_file,
        [config[params.INDEX_DIR],
         config[params.TMP_DIR],
         config[params.OUTPUT_DIR]],
         [workflow_files_log_file])<|MERGE_RESOLUTION|>--- conflicted
+++ resolved
@@ -20,11 +20,8 @@
 from riboviz import params
 from riboviz import utils
 from riboviz import workflow
-<<<<<<< HEAD
+from riboviz import workflow_files
 from riboviz import workflow_files_logger
-=======
-from riboviz import workflow_files
->>>>>>> e02235a8
 from riboviz.tools import prep_riboviz
 from riboviz.test.tools import configuration_module  # Test fixture
 from riboviz.test.tools import run_prep_riboviz  # Test fixture
@@ -181,7 +178,7 @@
     config, _ = configuration_module
     workflow_files_log_file = os.path.join(
         config[params.OUTPUT_DIR],
-        file_names.WORKFLOW_FILES_LOG_FILE)
+        workflow_files.WORKFLOW_FILES_LOG_FILE)
     workflow_files_logger.validate_log_file(
         workflow_files_log_file,
         [config[params.INDEX_DIR],
