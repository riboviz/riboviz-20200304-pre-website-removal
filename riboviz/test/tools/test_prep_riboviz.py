"""
prep_riboviz.py test suite to test error handling and exit
codes. prep_riboviz.py is run in "dry-run" mode.
"""
import yaml
import riboviz
import riboviz.test
import riboviz.process_utils
import riboviz.validation
import riboviz.tools
from riboviz.tools import prep_riboviz
from riboviz.test.tools import configuration  # Test fixture


TEST_CONFIG_FILE = riboviz.test.VIGNETTE_CONFIG
"""
YAML configuration used as a template configuration by these tests -
required by configuration test fixture
"""


def test_config_error_missing_config_file():
    """
    Test that a non-existent configuration file causes
    EXIT_CONFIG_ERROR to be returned.
    """
<<<<<<< HEAD
    exit_code = prep_riboviz.prep_riboviz(riboviz.test.PY_SCRIPTS,
                                          riboviz.test.R_SCRIPTS,
                                          "nosuch.yaml")
=======
    py_scripts, r_scripts, _ = arguments
    exit_code = prep_riboviz.prep_riboviz(py_scripts,
                                          r_scripts,
                                          "nosuch.yaml",
                                          True)
>>>>>>> 0f77e776
    assert exit_code == prep_riboviz.EXIT_CONFIG_ERROR, \
        "prep_riboviz returned with unexpected exit code %d" % exit_code


<<<<<<< HEAD
def test_index_error_missing_fa(configuration):
=======
@pytest.mark.parametrize("index", ["rRNA_fasta", "orf_fasta"])
def test_index_error_missing_index_files(arguments, configuration, index):
>>>>>>> 0f77e776
    """
    Test that the rRNA_fasta and orf_fasta configuration value being
    non-existent files causes EXIT_INDEX_ERROR to be returned.

    :param configuration: configuration and path to configuration file
    (pytest fixture)
    :type configuration: tuple(dict, str or unicode)
    :param index: index file name configuration parameter
    :type index: str or unicode
    """
<<<<<<< HEAD
    config, config_path = configuration
    config["rRNA_fasta"] = "nosuch.fa"
    with open(config_path, 'w') as f:
        yaml.dump(config, f)
    exit_code = prep_riboviz.prep_riboviz(riboviz.test.PY_SCRIPTS,
                                          riboviz.test.R_SCRIPTS,
                                          config_path)
=======
    py_scripts, r_scripts, _ = arguments
    config, path = configuration
    config[index] = "nosuch.fa"
    with open(path, 'w') as f:
        yaml.dump(config, f)
    exit_code = prep_riboviz.prep_riboviz(py_scripts,
                                          r_scripts,
                                          path,
                                          True)
>>>>>>> 0f77e776
    assert exit_code == prep_riboviz.EXIT_INDEX_ERROR, \
        "prep_riboviz returned with unexpected exit code %d" % exit_code


def test_no_samples_error(configuration):
    """
    Test that no samples being specified causes
    EXIT_NO_SAMPLES_ERROR to be returned.

    :param configuration: configuration and path to configuration file
    (pytest fixture)
    :type configuration: tuple(dict, str or unicode)
    """
<<<<<<< HEAD
    config, config_path = configuration
    config["build_indices"] = False
=======
    py_scripts, r_scripts, _ = arguments
    config, path = configuration
>>>>>>> 0f77e776
    config["fq_files"] = []
    with open(config_path, 'w') as f:
        yaml.dump(config, f)
<<<<<<< HEAD
    exit_code = prep_riboviz.prep_riboviz(riboviz.test.PY_SCRIPTS,
                                          riboviz.test.R_SCRIPTS,
                                          config_path)
=======
    exit_code = prep_riboviz.prep_riboviz(py_scripts,
                                          r_scripts,
                                          path,
                                          True)
>>>>>>> 0f77e776
    assert exit_code == prep_riboviz.EXIT_NO_SAMPLES_ERROR, \
        "prep_riboviz returned with unexpected exit code %d" % exit_code


def test_samples_error_missing_samples(configuration):
    """
    Test that if all samples are non-existent files then
    EXIT_SAMPLES_ERROR is returned.

    :param configuration: configuration and path to configuration file
    (pytest fixture)
    :type configuration: tuple(dict, str or unicode)
    """
<<<<<<< HEAD
    config, config_path = configuration
    config["build_indices"] = False
=======
    py_scripts, r_scripts, _ = arguments
    config, path = configuration
>>>>>>> 0f77e776
    config["fq_files"] = {
        "WT3AT": "nosuch.fastq.gz",
        "WTnone": "nosuch.fastq.gz"
    }
    with open(config_path, 'w') as f:
        yaml.dump(config, f)
<<<<<<< HEAD
    exit_code = prep_riboviz.prep_riboviz(riboviz.test.PY_SCRIPTS,
                                          riboviz.test.R_SCRIPTS,
                                          config_path)
=======
    exit_code = prep_riboviz.prep_riboviz(py_scripts,
                                          r_scripts,
                                          path,
                                          True)
    assert exit_code == prep_riboviz.EXIT_SAMPLES_ERROR, \
        "prep_riboviz returned with unexpected exit code %d" % exit_code


@pytest.mark.parametrize("file_config", ["orf_gff_file",
                                         "features_file",
                                         "t_rna",
                                         "codon_pos"])
def test_missing_files_error(arguments, configuration, file_config):
    """
    Test that non-existent files being specified for org_gff_file,
    features_file, t_rna and codon_pos then EXIT_SAMPLES_ERROR is
    returned.

    :param arguments: Python scripts directory, R scripts directory,
    data directory, vignette configuration file
    (pytest fixture defined in this module)
    :type arguments: tuple(str or unicode, str or unicode,
    str or unicode, str or unicode)
    :param configuration: configuration and path to configuration file
    (pytest fixture defined in conftest.py)
    :type configuration: tuple(dict, str or unicode)
    :param file_config: file name configuration parameter
    :type file_config: str or unicode
    """
    py_scripts, r_scripts, _ = arguments
    config, path = configuration
    config[file_config] = "noSuchFile.txt"
    with open(path, 'w') as f:
        yaml.dump(config, f)
    exit_code = prep_riboviz.prep_riboviz(py_scripts,
                                          r_scripts,
                                          path,
                                          True)
>>>>>>> 0f77e776
    assert exit_code == prep_riboviz.EXIT_SAMPLES_ERROR, \
        "prep_riboviz returned with unexpected exit code %d" % exit_code


def test_config_error_missing_dir_in(configuration):
    """
    Test that a missing "dir_in" configuration value causes
    EXIT_CONFIG_ERROR to be returned.

    :param configuration: configuration and path to configuration file
    (pytest fixture)
    :type configuration: tuple(dict, str or unicode)
    """
<<<<<<< HEAD
    config, config_path = configuration
    config["build_indices"] = False
=======
    py_scripts, r_scripts, _ = arguments
    config, path = configuration
>>>>>>> 0f77e776
    del config["dir_in"]
    with open(config_path, 'w') as f:
        yaml.dump(config, f)
<<<<<<< HEAD
    exit_code = prep_riboviz.prep_riboviz(riboviz.test.PY_SCRIPTS,
                                          riboviz.test.R_SCRIPTS,
                                          config_path)
=======
    exit_code = prep_riboviz.prep_riboviz(py_scripts,
                                          r_scripts,
                                          path,
                                          True)
>>>>>>> 0f77e776
    assert exit_code == prep_riboviz.EXIT_CONFIG_ERROR, \
        "prep_riboviz returned with unexpected exit code %d" % exit_code<|MERGE_RESOLUTION|>--- conflicted
+++ resolved
@@ -24,27 +24,16 @@
     Test that a non-existent configuration file causes
     EXIT_CONFIG_ERROR to be returned.
     """
-<<<<<<< HEAD
     exit_code = prep_riboviz.prep_riboviz(riboviz.test.PY_SCRIPTS,
                                           riboviz.test.R_SCRIPTS,
-                                          "nosuch.yaml")
-=======
-    py_scripts, r_scripts, _ = arguments
-    exit_code = prep_riboviz.prep_riboviz(py_scripts,
-                                          r_scripts,
                                           "nosuch.yaml",
                                           True)
->>>>>>> 0f77e776
     assert exit_code == prep_riboviz.EXIT_CONFIG_ERROR, \
         "prep_riboviz returned with unexpected exit code %d" % exit_code
 
 
-<<<<<<< HEAD
-def test_index_error_missing_fa(configuration):
-=======
 @pytest.mark.parametrize("index", ["rRNA_fasta", "orf_fasta"])
 def test_index_error_missing_index_files(arguments, configuration, index):
->>>>>>> 0f77e776
     """
     Test that the rRNA_fasta and orf_fasta configuration value being
     non-existent files causes EXIT_INDEX_ERROR to be returned.
@@ -55,25 +44,14 @@
     :param index: index file name configuration parameter
     :type index: str or unicode
     """
-<<<<<<< HEAD
     config, config_path = configuration
     config["rRNA_fasta"] = "nosuch.fa"
     with open(config_path, 'w') as f:
         yaml.dump(config, f)
     exit_code = prep_riboviz.prep_riboviz(riboviz.test.PY_SCRIPTS,
                                           riboviz.test.R_SCRIPTS,
-                                          config_path)
-=======
-    py_scripts, r_scripts, _ = arguments
-    config, path = configuration
-    config[index] = "nosuch.fa"
-    with open(path, 'w') as f:
-        yaml.dump(config, f)
-    exit_code = prep_riboviz.prep_riboviz(py_scripts,
-                                          r_scripts,
-                                          path,
+                                          config_path,
                                           True)
->>>>>>> 0f77e776
     assert exit_code == prep_riboviz.EXIT_INDEX_ERROR, \
         "prep_riboviz returned with unexpected exit code %d" % exit_code
 
@@ -86,27 +64,14 @@
     :param configuration: configuration and path to configuration file
     (pytest fixture)
     :type configuration: tuple(dict, str or unicode)
-    """
-<<<<<<< HEAD
-    config, config_path = configuration
-    config["build_indices"] = False
-=======
-    py_scripts, r_scripts, _ = arguments
-    config, path = configuration
->>>>>>> 0f77e776
+    """ 
     config["fq_files"] = []
     with open(config_path, 'w') as f:
         yaml.dump(config, f)
-<<<<<<< HEAD
     exit_code = prep_riboviz.prep_riboviz(riboviz.test.PY_SCRIPTS,
                                           riboviz.test.R_SCRIPTS,
-                                          config_path)
-=======
-    exit_code = prep_riboviz.prep_riboviz(py_scripts,
-                                          r_scripts,
-                                          path,
+                                          config_path,
                                           True)
->>>>>>> 0f77e776
     assert exit_code == prep_riboviz.EXIT_NO_SAMPLES_ERROR, \
         "prep_riboviz returned with unexpected exit code %d" % exit_code
 
@@ -120,27 +85,16 @@
     (pytest fixture)
     :type configuration: tuple(dict, str or unicode)
     """
-<<<<<<< HEAD
     config, config_path = configuration
-    config["build_indices"] = False
-=======
-    py_scripts, r_scripts, _ = arguments
-    config, path = configuration
->>>>>>> 0f77e776
     config["fq_files"] = {
         "WT3AT": "nosuch.fastq.gz",
         "WTnone": "nosuch.fastq.gz"
     }
     with open(config_path, 'w') as f:
         yaml.dump(config, f)
-<<<<<<< HEAD
     exit_code = prep_riboviz.prep_riboviz(riboviz.test.PY_SCRIPTS,
                                           riboviz.test.R_SCRIPTS,
-                                          config_path)
-=======
-    exit_code = prep_riboviz.prep_riboviz(py_scripts,
-                                          r_scripts,
-                                          path,
+                                          config_path,
                                           True)
     assert exit_code == prep_riboviz.EXIT_SAMPLES_ERROR, \
         "prep_riboviz returned with unexpected exit code %d" % exit_code
@@ -176,7 +130,6 @@
                                           r_scripts,
                                           path,
                                           True)
->>>>>>> 0f77e776
     assert exit_code == prep_riboviz.EXIT_SAMPLES_ERROR, \
         "prep_riboviz returned with unexpected exit code %d" % exit_code
 
@@ -190,25 +143,13 @@
     (pytest fixture)
     :type configuration: tuple(dict, str or unicode)
     """
-<<<<<<< HEAD
     config, config_path = configuration
-    config["build_indices"] = False
-=======
-    py_scripts, r_scripts, _ = arguments
-    config, path = configuration
->>>>>>> 0f77e776
     del config["dir_in"]
     with open(config_path, 'w') as f:
         yaml.dump(config, f)
-<<<<<<< HEAD
     exit_code = prep_riboviz.prep_riboviz(riboviz.test.PY_SCRIPTS,
                                           riboviz.test.R_SCRIPTS,
-                                          config_path)
-=======
-    exit_code = prep_riboviz.prep_riboviz(py_scripts,
-                                          r_scripts,
-                                          path,
+                                          config_path,
                                           True)
->>>>>>> 0f77e776
     assert exit_code == prep_riboviz.EXIT_CONFIG_ERROR, \
         "prep_riboviz returned with unexpected exit code %d" % exit_code